--- conflicted
+++ resolved
@@ -1,17 +1,5 @@
 import type { Profile } from "../../../types/types";
 
-<<<<<<< HEAD
-const mockUser: User = {
-  email: 'marlene@muster.net',
-  first_name: 'Sophie',
-  last_name: 'Muster',
-  id: 'mock-user-123456',
-  lifetime_membership: false,
-  stripe_customer: null,
-  stripe_subscription: false,
-  login_count: 10_000,
-}
-=======
 const mockUser: Profile = {
 	email: "demo@eleno.net",
 	first_name: "Demo",
@@ -22,6 +10,5 @@
 	stripe_subscription: false,
 	login_count: 10_000,
 };
->>>>>>> 9a92bc23
 
 export default mockUser;