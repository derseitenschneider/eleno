import { lazy, Suspense } from 'react'
import { createBrowserRouter } from 'react-router-dom'
import ErrorPage from '../pages/error/error'

import Loader from '../components/ui/loader/Loader'
import Application from '../Application'

import Account from '../pages/settings/account/Account'
import TodosCompleted from '../pages/todos/TodosCompleted.page'
import TodosOpen from '../pages/todos/TodosOpen.page'

import Groups from '../components/features/groups/Groups.component'
import AllLessons from '../components/features/lessons/allLessons/AllLessons.component'
import Repertoire from '../components/features/repertoire/Repertoire.component'
import ActiveStudents from '../components/features/students/activeStudents/ActiveStudents.component'
import InactiveStudents from '../components/features/students/inActiveStudents/InactiveStudents.component'
import View from '../pages/settings/view/View'
import DashboardSkeleton from '@/components/ui/skeletons/DashboardSkeleton.component'
import StudentsSkeleton from '@/components/ui/skeletons/StudentsSkeleton.component'
import LessonSkeleton from '@/components/ui/skeletons/LessonSkeleton.component'

const Dashboard = lazy(() => import('../pages/dashboard/Dashboard'))
const Students = lazy(() => import('../pages/students/Students'))
const Lessons = lazy(() => import('../pages/lessons/Lessons'))
const ToDos = lazy(() => import('../pages/todos/Todos.page'))
const Settings = lazy(() => import('../pages/settings/Settings'))
const Timetable = lazy(() => import('../pages/timetable/Timetable.component'))

const mainRouter = createBrowserRouter(
  [
    {
      path: `/`,
      element: <Application />,
      errorElement: <ErrorPage />,
      children: [
        {
          index: true,
          element: (
<<<<<<< HEAD
            <Suspense fallback={<DashboardSkeleton />}>
              <Dashboard />,
=======
            <Suspense fallback={<Loader loading />}>
              <Dashboard />
>>>>>>> 70958880
            </Suspense>
          ),
        },
        {
          path: 'students',
          element: (
<<<<<<< HEAD
            <Suspense fallback={<StudentsSkeleton />}>
              <Students />,
=======
            <Suspense fallback={<Loader loading />}>
              <Students />
>>>>>>> 70958880
            </Suspense>
          ),
          children: [
            {
              index: true,
              path: '',
              element: <ActiveStudents />,
            },
            {
              path: `archive`,
              element: <InactiveStudents />,
            },
            {
              path: `groups`,
              element: <Groups />,
            },
          ],
        },
        {
          path: `timetable`,
          element: (
            <Suspense>
              <Timetable />
            </Suspense>
          ),
        },
        {
          path: 'lessons',
          element: (
<<<<<<< HEAD
            <Suspense fallback={<p>...loading</p>}>
              {/* <LessonSkeleton /> */}
              <Lessons />,
=======
            <Suspense fallback={<Loader loading />}>
              <Lessons />
>>>>>>> 70958880
            </Suspense>
          ),
        },
        {
          path: '/lessons/all',
          element: <AllLessons />,
        },
        {
          path: '/lessons/repertoire',
          element: <Repertoire />,
        },
        {
          path: `todos`,
          element: (
            <Suspense fallback={<Loader loading />}>
              <ToDos />
            </Suspense>
          ),
          children: [
            { index: true, path: '', element: <TodosOpen /> },
            { path: 'completed', element: <TodosCompleted /> },
          ],
        },
        {
          path: `settings`,
          element: (
            <Suspense fallback={<Loader loading />}>
              <Settings />
            </Suspense>
          ),
          children: [
            {
              index: true,
              path: '',
              element: <Account />,
            },
            {
              index: true,
              path: 'view',
              element: <View />,
            },
          ],
        },
      ],
    },
  ],
  {
    basename: '/',
  },
)
export default mainRouter<|MERGE_RESOLUTION|>--- conflicted
+++ resolved
@@ -36,26 +36,16 @@
         {
           index: true,
           element: (
-<<<<<<< HEAD
             <Suspense fallback={<DashboardSkeleton />}>
               <Dashboard />,
-=======
-            <Suspense fallback={<Loader loading />}>
-              <Dashboard />
->>>>>>> 70958880
             </Suspense>
           ),
         },
         {
           path: 'students',
           element: (
-<<<<<<< HEAD
             <Suspense fallback={<StudentsSkeleton />}>
               <Students />,
-=======
-            <Suspense fallback={<Loader loading />}>
-              <Students />
->>>>>>> 70958880
             </Suspense>
           ),
           children: [
@@ -85,14 +75,9 @@
         {
           path: 'lessons',
           element: (
-<<<<<<< HEAD
             <Suspense fallback={<p>...loading</p>}>
               {/* <LessonSkeleton /> */}
               <Lessons />,
-=======
-            <Suspense fallback={<Loader loading />}>
-              <Lessons />
->>>>>>> 70958880
             </Suspense>
           ),
         },
