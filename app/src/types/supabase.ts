export type Json =
  | string
  | number
  | boolean
  | null
  | { [key: string]: Json | undefined }
  | Json[]

export type Database = {
  public: {
    Tables: {
      groups: {
        Row: {
          archive: boolean
          createdAt: string
          dayOfLesson: string | null
          durationMinutes: number | null
          endOfLesson: string | null
          groupName: string
          id: number
          startOfLesson: string | null
          students: string[] | null
          userId: string
        }
        Insert: {
          archive?: boolean
          createdAt?: string
          dayOfLesson?: string | null
          durationMinutes?: number | null
          endOfLesson?: string | null
          groupName: string
          id?: number
          startOfLesson?: string | null
          students?: string[] | null
          userId: string
        }
        Update: {
          archive?: boolean
          createdAt?: string
          dayOfLesson?: string | null
          durationMinutes?: number | null
          endOfLesson?: string | null
          groupName?: string
          id?: number
          startOfLesson?: string | null
          students?: string[] | null
          userId?: string
        }
        Relationships: [
          {
            foreignKeyName: "public_groups_userId_fkey"
            columns: ["userId"]
            isOneToOne: false
            referencedRelation: "users"
            referencedColumns: ["id"]
          }
        ]
      }
      lessons: {
        Row: {
          created_at: string | null
          date: string | null
          homework: string | null
          homeworkKey: string
          id: number
          lessonContent: string | null
          studentId: number
          user_id: string
        }
        Insert: {
          created_at?: string | null
          date?: string | null
          homework?: string | null
          homeworkKey?: string
          id?: number
          lessonContent?: string | null
          studentId: number
          user_id: string
        }
        Update: {
          created_at?: string | null
          date?: string | null
          homework?: string | null
          homeworkKey?: string
          id?: number
          lessonContent?: string | null
          studentId?: number
          user_id?: string
        }
        Relationships: [
          {
            foreignKeyName: "lessons_studentId_fkey"
            columns: ["studentId"]
            isOneToOne: false
            referencedRelation: "students"
            referencedColumns: ["id"]
          },
          {
            foreignKeyName: "lessons_user_id_fkey"
            columns: ["user_id"]
            isOneToOne: false
            referencedRelation: "users"
            referencedColumns: ["id"]
          }
        ]
      }
      notes: {
        Row: {
          backgroundColor:
            | Database["public"]["Enums"]["background_colors"]
            | null
          created_at: string | null
          id: number
          order: number
          studentId: number | null
          text: string | null
          title: string | null
          user_id: string
        }
        Insert: {
          backgroundColor?:
            | Database["public"]["Enums"]["background_colors"]
            | null
          created_at?: string | null
          id?: number
          order?: number
          studentId?: number | null
          text?: string | null
          title?: string | null
          user_id: string
        }
        Update: {
          backgroundColor?:
            | Database["public"]["Enums"]["background_colors"]
            | null
          created_at?: string | null
          id?: number
          order?: number
          studentId?: number | null
          text?: string | null
          title?: string | null
          user_id?: string
        }
        Relationships: [
          {
            foreignKeyName: "notes_studentId_fkey"
            columns: ["studentId"]
            isOneToOne: false
            referencedRelation: "students"
            referencedColumns: ["id"]
          },
          {
            foreignKeyName: "notes_user_id_fkey"
            columns: ["user_id"]
            isOneToOne: false
            referencedRelation: "users"
            referencedColumns: ["id"]
          }
        ]
      }
      profiles: {
        Row: {
          email: string | null
          first_name: string | null
          id: string
          last_name: string | null
          lifetime_membership: boolean
          stripe_customer: string | null
          stripe_subscription: boolean
        }
        Insert: {
          email?: string | null
          first_name?: string | null
          id: string
          last_name?: string | null
          lifetime_membership?: boolean
          stripe_customer?: string | null
          stripe_subscription?: boolean
        }
        Update: {
          email?: string | null
          first_name?: string | null
          id?: string
          last_name?: string | null
          lifetime_membership?: boolean
          stripe_customer?: string | null
          stripe_subscription?: boolean
        }
        Relationships: [
          {
            foreignKeyName: "profiles_id_fkey"
            columns: ["id"]
            isOneToOne: true
            referencedRelation: "users"
            referencedColumns: ["id"]
          }
        ]
      }
      repertoire: {
        Row: {
          created_at: string
          endDate: string | null
          id: number
          startDate: string | null
          studentId: number
          title: string
          user_id: string | null
        }
        Insert: {
          created_at?: string
          endDate?: string | null
          id?: number
          startDate?: string | null
          studentId: number
          title: string
          user_id?: string | null
        }
        Update: {
          created_at?: string
          endDate?: string | null
          id?: number
          startDate?: string | null
          studentId?: number
          title?: string
          user_id?: string | null
        }
        Relationships: [
          {
            foreignKeyName: "repertoire_studentId_fkey"
            columns: ["studentId"]
            isOneToOne: false
            referencedRelation: "students"
            referencedColumns: ["id"]
          },
          {
            foreignKeyName: "repertoire_user_id_fkey"
            columns: ["user_id"]
            isOneToOne: false
            referencedRelation: "users"
            referencedColumns: ["id"]
          }
        ]
      }
      settings: {
        Row: {
          created_at: string | null
          id: number
          user_id: string | null
        }
        Insert: {
          created_at?: string | null
          id?: number
          user_id?: string | null
        }
        Update: {
          created_at?: string | null
          id?: number
          user_id?: string | null
        }
        Relationships: [
          {
            foreignKeyName: "settings_user_id_fkey"
            columns: ["user_id"]
            isOneToOne: true
            referencedRelation: "users"
            referencedColumns: ["id"]
          }
        ]
      }
      students: {
        Row: {
          archive: boolean | null
          created_at: string | null
          dayOfLesson: string | null
          durationMinutes: string | null
          endOfLesson: string | null
          firstName: string | null
          id: number
          instrument: string | null
          lastName: string | null
          location: string | null
          startOfLesson: string | null
          user_id: string
        }
        Insert: {
          archive?: boolean | null
          created_at?: string | null
          dayOfLesson?: string | null
          durationMinutes?: string | null
          endOfLesson?: string | null
          firstName?: string | null
          id?: number
          instrument?: string | null
          lastName?: string | null
          location?: string | null
          startOfLesson?: string | null
          user_id: string
        }
        Update: {
          archive?: boolean | null
          created_at?: string | null
          dayOfLesson?: string | null
          durationMinutes?: string | null
          endOfLesson?: string | null
          firstName?: string | null
          id?: number
          instrument?: string | null
          lastName?: string | null
          location?: string | null
          startOfLesson?: string | null
          user_id?: string
        }
        Relationships: [
          {
            foreignKeyName: "students_user_id_fkey"
            columns: ["user_id"]
            isOneToOne: false
            referencedRelation: "users"
            referencedColumns: ["id"]
          }
        ]
      }
      todos: {
        Row: {
          completed: boolean | null
          created_at: string | null
          due: string | null
          id: number
          student_id: number | null
          text: string
          user_id: string
        }
        Insert: {
          completed?: boolean | null
          created_at?: string | null
          due?: string | null
          id?: number
          student_id?: number | null
          text: string
          user_id: string
        }
        Update: {
          completed?: boolean | null
          created_at?: string | null
          due?: string | null
          id?: number
          student_id?: number | null
          text?: string
          user_id?: string
        }
        Relationships: [
          {
            foreignKeyName: "todos_student_id_fkey"
            columns: ["student_id"]
            isOneToOne: false
            referencedRelation: "students"
            referencedColumns: ["id"]
          },
          {
            foreignKeyName: "todos_user_id_fkey"
            columns: ["user_id"]
            isOneToOne: false
            referencedRelation: "users"
            referencedColumns: ["id"]
          }
        ]
      }
    }
    Views: {
      last_3_lessons: {
        Row: {
          date: string | null
          homework: string | null
          homeworkKey: string | null
          id: number | null
          lessonContent: string | null
          studentId: number | null
          user_id: string | null
        }
        Relationships: [
          {
            foreignKeyName: "lessons_studentId_fkey"
            columns: ["studentId"]
            isOneToOne: false
            referencedRelation: "students"
            referencedColumns: ["id"]
          },
          {
            foreignKeyName: "lessons_user_id_fkey"
            columns: ["user_id"]
            isOneToOne: false
            referencedRelation: "users"
            referencedColumns: ["id"]
          }
        ]
      }
      only_active_notes: {
        Row: {
          backgroundColor:
            | Database["public"]["Enums"]["background_colors"]
            | null
          id: number | null
          order: number | null
          studentId: number | null
          text: string | null
          title: string | null
          user_id: string | null
        }
        Relationships: [
          {
            foreignKeyName: "notes_studentId_fkey"
            columns: ["studentId"]
            isOneToOne: false
            referencedRelation: "students"
            referencedColumns: ["id"]
          },
          {
            foreignKeyName: "notes_user_id_fkey"
            columns: ["user_id"]
            isOneToOne: false
            referencedRelation: "users"
            referencedColumns: ["id"]
          }
        ]
      }
    }
    Functions: {
      delete_user: {
        Args: Record<PropertyKey, never>
        Returns: undefined
      }
    }
    Enums: {
      background_colors: "blue" | "red" | "green" | "yellow"
    }
    CompositeTypes: {
      [_ in never]: never
    }
  }
}

export type Tables<
  PublicTableNameOrOptions extends
    | keyof (Database["public"]["Tables"] & Database["public"]["Views"])
    | { schema: keyof Database },
  TableName extends PublicTableNameOrOptions extends { schema: keyof Database }
    ? keyof (Database[PublicTableNameOrOptions["schema"]]["Tables"] &
        Database[PublicTableNameOrOptions["schema"]]["Views"])
    : never = never
> = PublicTableNameOrOptions extends { schema: keyof Database }
  ? (Database[PublicTableNameOrOptions["schema"]]["Tables"] &
      Database[PublicTableNameOrOptions["schema"]]["Views"])[TableName] extends {
      Row: infer R
    }
    ? R
    : never
<<<<<<< HEAD
  : PublicTableNameOrOptions extends keyof (Database["public"]["Tables"] &
      Database["public"]["Views"])
  ? (Database["public"]["Tables"] &
      Database["public"]["Views"])[PublicTableNameOrOptions] extends {
      Row: infer R
    }
    ? R
=======
  : PublicTableNameOrOptions extends keyof (Database['public']['Tables'] &
        Database['public']['Views'])
    ? (Database['public']['Tables'] &
        Database['public']['Views'])[PublicTableNameOrOptions] extends {
        Row: infer R
      }
      ? R
      : never
>>>>>>> 28a14fd1
    : never

export type TablesInsert<
  PublicTableNameOrOptions extends
    | keyof Database["public"]["Tables"]
    | { schema: keyof Database },
  TableName extends PublicTableNameOrOptions extends { schema: keyof Database }
    ? keyof Database[PublicTableNameOrOptions["schema"]]["Tables"]
    : never = never
> = PublicTableNameOrOptions extends { schema: keyof Database }
  ? Database[PublicTableNameOrOptions["schema"]]["Tables"][TableName] extends {
      Insert: infer I
    }
    ? I
    : never
<<<<<<< HEAD
  : PublicTableNameOrOptions extends keyof Database["public"]["Tables"]
  ? Database["public"]["Tables"][PublicTableNameOrOptions] extends {
      Insert: infer I
    }
    ? I
=======
  : PublicTableNameOrOptions extends keyof Database['public']['Tables']
    ? Database['public']['Tables'][PublicTableNameOrOptions] extends {
        Insert: infer I
      }
      ? I
      : never
>>>>>>> 28a14fd1
    : never

export type TablesUpdate<
  PublicTableNameOrOptions extends
    | keyof Database["public"]["Tables"]
    | { schema: keyof Database },
  TableName extends PublicTableNameOrOptions extends { schema: keyof Database }
    ? keyof Database[PublicTableNameOrOptions["schema"]]["Tables"]
    : never = never
> = PublicTableNameOrOptions extends { schema: keyof Database }
  ? Database[PublicTableNameOrOptions["schema"]]["Tables"][TableName] extends {
      Update: infer U
    }
    ? U
    : never
<<<<<<< HEAD
  : PublicTableNameOrOptions extends keyof Database["public"]["Tables"]
  ? Database["public"]["Tables"][PublicTableNameOrOptions] extends {
      Update: infer U
    }
    ? U
=======
  : PublicTableNameOrOptions extends keyof Database['public']['Tables']
    ? Database['public']['Tables'][PublicTableNameOrOptions] extends {
        Update: infer U
      }
      ? U
      : never
>>>>>>> 28a14fd1
    : never

export type Enums<
  PublicEnumNameOrOptions extends
    | keyof Database["public"]["Enums"]
    | { schema: keyof Database },
  EnumName extends PublicEnumNameOrOptions extends { schema: keyof Database }
    ? keyof Database[PublicEnumNameOrOptions["schema"]]["Enums"]
    : never = never
> = PublicEnumNameOrOptions extends { schema: keyof Database }
<<<<<<< HEAD
  ? Database[PublicEnumNameOrOptions["schema"]]["Enums"][EnumName]
  : PublicEnumNameOrOptions extends keyof Database["public"]["Enums"]
  ? Database["public"]["Enums"][PublicEnumNameOrOptions]
  : never
=======
  ? Database[PublicEnumNameOrOptions['schema']]['Enums'][EnumName]
  : PublicEnumNameOrOptions extends keyof Database['public']['Enums']
    ? Database['public']['Enums'][PublicEnumNameOrOptions]
    : never
>>>>>>> 28a14fd1
<|MERGE_RESOLUTION|>--- conflicted
+++ resolved
@@ -48,12 +48,12 @@
         }
         Relationships: [
           {
-            foreignKeyName: "public_groups_userId_fkey"
-            columns: ["userId"]
-            isOneToOne: false
-            referencedRelation: "users"
-            referencedColumns: ["id"]
-          }
+            foreignKeyName: 'public_groups_userId_fkey'
+            columns: ['userId']
+            isOneToOne: false
+            referencedRelation: 'users'
+            referencedColumns: ['id']
+          },
         ]
       }
       lessons: {
@@ -89,25 +89,25 @@
         }
         Relationships: [
           {
-            foreignKeyName: "lessons_studentId_fkey"
-            columns: ["studentId"]
-            isOneToOne: false
-            referencedRelation: "students"
-            referencedColumns: ["id"]
-          },
-          {
-            foreignKeyName: "lessons_user_id_fkey"
-            columns: ["user_id"]
-            isOneToOne: false
-            referencedRelation: "users"
-            referencedColumns: ["id"]
-          }
+            foreignKeyName: 'lessons_studentId_fkey'
+            columns: ['studentId']
+            isOneToOne: false
+            referencedRelation: 'students'
+            referencedColumns: ['id']
+          },
+          {
+            foreignKeyName: 'lessons_user_id_fkey'
+            columns: ['user_id']
+            isOneToOne: false
+            referencedRelation: 'users'
+            referencedColumns: ['id']
+          },
         ]
       }
       notes: {
         Row: {
           backgroundColor:
-            | Database["public"]["Enums"]["background_colors"]
+            | Database['public']['Enums']['background_colors']
             | null
           created_at: string | null
           id: number
@@ -119,7 +119,7 @@
         }
         Insert: {
           backgroundColor?:
-            | Database["public"]["Enums"]["background_colors"]
+            | Database['public']['Enums']['background_colors']
             | null
           created_at?: string | null
           id?: number
@@ -131,7 +131,7 @@
         }
         Update: {
           backgroundColor?:
-            | Database["public"]["Enums"]["background_colors"]
+            | Database['public']['Enums']['background_colors']
             | null
           created_at?: string | null
           id?: number
@@ -143,19 +143,19 @@
         }
         Relationships: [
           {
-            foreignKeyName: "notes_studentId_fkey"
-            columns: ["studentId"]
-            isOneToOne: false
-            referencedRelation: "students"
-            referencedColumns: ["id"]
-          },
-          {
-            foreignKeyName: "notes_user_id_fkey"
-            columns: ["user_id"]
-            isOneToOne: false
-            referencedRelation: "users"
-            referencedColumns: ["id"]
-          }
+            foreignKeyName: 'notes_studentId_fkey'
+            columns: ['studentId']
+            isOneToOne: false
+            referencedRelation: 'students'
+            referencedColumns: ['id']
+          },
+          {
+            foreignKeyName: 'notes_user_id_fkey'
+            columns: ['user_id']
+            isOneToOne: false
+            referencedRelation: 'users'
+            referencedColumns: ['id']
+          },
         ]
       }
       profiles: {
@@ -188,12 +188,12 @@
         }
         Relationships: [
           {
-            foreignKeyName: "profiles_id_fkey"
-            columns: ["id"]
+            foreignKeyName: 'profiles_id_fkey'
+            columns: ['id']
             isOneToOne: true
-            referencedRelation: "users"
-            referencedColumns: ["id"]
-          }
+            referencedRelation: 'users'
+            referencedColumns: ['id']
+          },
         ]
       }
       repertoire: {
@@ -226,19 +226,19 @@
         }
         Relationships: [
           {
-            foreignKeyName: "repertoire_studentId_fkey"
-            columns: ["studentId"]
-            isOneToOne: false
-            referencedRelation: "students"
-            referencedColumns: ["id"]
-          },
-          {
-            foreignKeyName: "repertoire_user_id_fkey"
-            columns: ["user_id"]
-            isOneToOne: false
-            referencedRelation: "users"
-            referencedColumns: ["id"]
-          }
+            foreignKeyName: 'repertoire_studentId_fkey'
+            columns: ['studentId']
+            isOneToOne: false
+            referencedRelation: 'students'
+            referencedColumns: ['id']
+          },
+          {
+            foreignKeyName: 'repertoire_user_id_fkey'
+            columns: ['user_id']
+            isOneToOne: false
+            referencedRelation: 'users'
+            referencedColumns: ['id']
+          },
         ]
       }
       settings: {
@@ -259,12 +259,12 @@
         }
         Relationships: [
           {
-            foreignKeyName: "settings_user_id_fkey"
-            columns: ["user_id"]
+            foreignKeyName: 'settings_user_id_fkey'
+            columns: ['user_id']
             isOneToOne: true
-            referencedRelation: "users"
-            referencedColumns: ["id"]
-          }
+            referencedRelation: 'users'
+            referencedColumns: ['id']
+          },
         ]
       }
       students: {
@@ -312,12 +312,12 @@
         }
         Relationships: [
           {
-            foreignKeyName: "students_user_id_fkey"
-            columns: ["user_id"]
-            isOneToOne: false
-            referencedRelation: "users"
-            referencedColumns: ["id"]
-          }
+            foreignKeyName: 'students_user_id_fkey'
+            columns: ['user_id']
+            isOneToOne: false
+            referencedRelation: 'users'
+            referencedColumns: ['id']
+          },
         ]
       }
       todos: {
@@ -350,19 +350,19 @@
         }
         Relationships: [
           {
-            foreignKeyName: "todos_student_id_fkey"
-            columns: ["student_id"]
-            isOneToOne: false
-            referencedRelation: "students"
-            referencedColumns: ["id"]
-          },
-          {
-            foreignKeyName: "todos_user_id_fkey"
-            columns: ["user_id"]
-            isOneToOne: false
-            referencedRelation: "users"
-            referencedColumns: ["id"]
-          }
+            foreignKeyName: 'todos_student_id_fkey'
+            columns: ['student_id']
+            isOneToOne: false
+            referencedRelation: 'students'
+            referencedColumns: ['id']
+          },
+          {
+            foreignKeyName: 'todos_user_id_fkey'
+            columns: ['user_id']
+            isOneToOne: false
+            referencedRelation: 'users'
+            referencedColumns: ['id']
+          },
         ]
       }
     }
@@ -379,25 +379,25 @@
         }
         Relationships: [
           {
-            foreignKeyName: "lessons_studentId_fkey"
-            columns: ["studentId"]
-            isOneToOne: false
-            referencedRelation: "students"
-            referencedColumns: ["id"]
-          },
-          {
-            foreignKeyName: "lessons_user_id_fkey"
-            columns: ["user_id"]
-            isOneToOne: false
-            referencedRelation: "users"
-            referencedColumns: ["id"]
-          }
+            foreignKeyName: 'lessons_studentId_fkey'
+            columns: ['studentId']
+            isOneToOne: false
+            referencedRelation: 'students'
+            referencedColumns: ['id']
+          },
+          {
+            foreignKeyName: 'lessons_user_id_fkey'
+            columns: ['user_id']
+            isOneToOne: false
+            referencedRelation: 'users'
+            referencedColumns: ['id']
+          },
         ]
       }
       only_active_notes: {
         Row: {
           backgroundColor:
-            | Database["public"]["Enums"]["background_colors"]
+            | Database['public']['Enums']['background_colors']
             | null
           id: number | null
           order: number | null
@@ -408,19 +408,19 @@
         }
         Relationships: [
           {
-            foreignKeyName: "notes_studentId_fkey"
-            columns: ["studentId"]
-            isOneToOne: false
-            referencedRelation: "students"
-            referencedColumns: ["id"]
-          },
-          {
-            foreignKeyName: "notes_user_id_fkey"
-            columns: ["user_id"]
-            isOneToOne: false
-            referencedRelation: "users"
-            referencedColumns: ["id"]
-          }
+            foreignKeyName: 'notes_studentId_fkey'
+            columns: ['studentId']
+            isOneToOne: false
+            referencedRelation: 'students'
+            referencedColumns: ['id']
+          },
+          {
+            foreignKeyName: 'notes_user_id_fkey'
+            columns: ['user_id']
+            isOneToOne: false
+            referencedRelation: 'users'
+            referencedColumns: ['id']
+          },
         ]
       }
     }
@@ -431,7 +431,7 @@
       }
     }
     Enums: {
-      background_colors: "blue" | "red" | "green" | "yellow"
+      background_colors: 'blue' | 'red' | 'green' | 'yellow'
     }
     CompositeTypes: {
       [_ in never]: never
@@ -441,28 +441,19 @@
 
 export type Tables<
   PublicTableNameOrOptions extends
-    | keyof (Database["public"]["Tables"] & Database["public"]["Views"])
+    | keyof (Database['public']['Tables'] & Database['public']['Views'])
     | { schema: keyof Database },
   TableName extends PublicTableNameOrOptions extends { schema: keyof Database }
-    ? keyof (Database[PublicTableNameOrOptions["schema"]]["Tables"] &
-        Database[PublicTableNameOrOptions["schema"]]["Views"])
-    : never = never
+    ? keyof (Database[PublicTableNameOrOptions['schema']]['Tables'] &
+        Database[PublicTableNameOrOptions['schema']]['Views'])
+    : never = never,
 > = PublicTableNameOrOptions extends { schema: keyof Database }
-  ? (Database[PublicTableNameOrOptions["schema"]]["Tables"] &
-      Database[PublicTableNameOrOptions["schema"]]["Views"])[TableName] extends {
+  ? (Database[PublicTableNameOrOptions['schema']]['Tables'] &
+      Database[PublicTableNameOrOptions['schema']]['Views'])[TableName] extends {
       Row: infer R
     }
     ? R
     : never
-<<<<<<< HEAD
-  : PublicTableNameOrOptions extends keyof (Database["public"]["Tables"] &
-      Database["public"]["Views"])
-  ? (Database["public"]["Tables"] &
-      Database["public"]["Views"])[PublicTableNameOrOptions] extends {
-      Row: infer R
-    }
-    ? R
-=======
   : PublicTableNameOrOptions extends keyof (Database['public']['Tables'] &
         Database['public']['Views'])
     ? (Database['public']['Tables'] &
@@ -471,83 +462,59 @@
       }
       ? R
       : never
->>>>>>> 28a14fd1
     : never
 
 export type TablesInsert<
   PublicTableNameOrOptions extends
-    | keyof Database["public"]["Tables"]
+    | keyof Database['public']['Tables']
     | { schema: keyof Database },
   TableName extends PublicTableNameOrOptions extends { schema: keyof Database }
-    ? keyof Database[PublicTableNameOrOptions["schema"]]["Tables"]
-    : never = never
+    ? keyof Database[PublicTableNameOrOptions['schema']]['Tables']
+    : never = never,
 > = PublicTableNameOrOptions extends { schema: keyof Database }
-  ? Database[PublicTableNameOrOptions["schema"]]["Tables"][TableName] extends {
+  ? Database[PublicTableNameOrOptions['schema']]['Tables'][TableName] extends {
       Insert: infer I
     }
     ? I
     : never
-<<<<<<< HEAD
-  : PublicTableNameOrOptions extends keyof Database["public"]["Tables"]
-  ? Database["public"]["Tables"][PublicTableNameOrOptions] extends {
-      Insert: infer I
-    }
-    ? I
-=======
   : PublicTableNameOrOptions extends keyof Database['public']['Tables']
     ? Database['public']['Tables'][PublicTableNameOrOptions] extends {
         Insert: infer I
       }
       ? I
       : never
->>>>>>> 28a14fd1
     : never
 
 export type TablesUpdate<
   PublicTableNameOrOptions extends
-    | keyof Database["public"]["Tables"]
+    | keyof Database['public']['Tables']
     | { schema: keyof Database },
   TableName extends PublicTableNameOrOptions extends { schema: keyof Database }
-    ? keyof Database[PublicTableNameOrOptions["schema"]]["Tables"]
-    : never = never
+    ? keyof Database[PublicTableNameOrOptions['schema']]['Tables']
+    : never = never,
 > = PublicTableNameOrOptions extends { schema: keyof Database }
-  ? Database[PublicTableNameOrOptions["schema"]]["Tables"][TableName] extends {
+  ? Database[PublicTableNameOrOptions['schema']]['Tables'][TableName] extends {
       Update: infer U
     }
     ? U
     : never
-<<<<<<< HEAD
-  : PublicTableNameOrOptions extends keyof Database["public"]["Tables"]
-  ? Database["public"]["Tables"][PublicTableNameOrOptions] extends {
-      Update: infer U
-    }
-    ? U
-=======
   : PublicTableNameOrOptions extends keyof Database['public']['Tables']
     ? Database['public']['Tables'][PublicTableNameOrOptions] extends {
         Update: infer U
       }
       ? U
       : never
->>>>>>> 28a14fd1
     : never
 
 export type Enums<
   PublicEnumNameOrOptions extends
-    | keyof Database["public"]["Enums"]
+    | keyof Database['public']['Enums']
     | { schema: keyof Database },
   EnumName extends PublicEnumNameOrOptions extends { schema: keyof Database }
-    ? keyof Database[PublicEnumNameOrOptions["schema"]]["Enums"]
-    : never = never
+    ? keyof Database[PublicEnumNameOrOptions['schema']]['Enums']
+    : never = never,
 > = PublicEnumNameOrOptions extends { schema: keyof Database }
-<<<<<<< HEAD
-  ? Database[PublicEnumNameOrOptions["schema"]]["Enums"][EnumName]
-  : PublicEnumNameOrOptions extends keyof Database["public"]["Enums"]
-  ? Database["public"]["Enums"][PublicEnumNameOrOptions]
-  : never
-=======
   ? Database[PublicEnumNameOrOptions['schema']]['Enums'][EnumName]
   : PublicEnumNameOrOptions extends keyof Database['public']['Enums']
     ? Database['public']['Enums'][PublicEnumNameOrOptions]
-    : never
->>>>>>> 28a14fd1
+    : never