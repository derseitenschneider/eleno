--- conflicted
+++ resolved
@@ -404,15 +404,9 @@
     for (let i = 0; i < count && i < studentNames.length; i++) {
       students.push({
         user_id: this.user.id,
-<<<<<<< HEAD
-        firstName: studentNames[i].firstName,
-        lastName: studentNames[i].lastName,
-        instrument: studentNames[i].instrument,
-=======
         firstName: studentNames[i]?.firstName,
         lastName: studentNames[i]?.lastName,
         instrument: studentNames[i]?.instrument,
->>>>>>> 18be2dd1
         archive: false,
         homework_sharing_authorized: true,
       })
@@ -468,16 +462,6 @@
     if (!this.user) {
       throw new Error('No user data to create group')
     }
-<<<<<<< HEAD
-
-    const { data, error } = await supabaseAdmin
-      .from('groups')
-      .insert({
-        user_id: this.user.id,
-        name,
-        homework_sharing_authorized: true,
-      })
-=======
     const group: GroupPartial = {
       name,
       user_id: this.user.id,
@@ -493,7 +477,6 @@
     const { data, error } = await supabaseAdmin
       .from('groups')
       .insert(group)
->>>>>>> 18be2dd1
       .select()
       .single()
 
