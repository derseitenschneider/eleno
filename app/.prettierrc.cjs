--- conflicted
+++ resolved
@@ -3,12 +3,10 @@
   tabWidth: 2,
   semi: false,
   singleQuote: true,
-<<<<<<< HEAD
 
-
-  plugins: [ "prettier-plugin-tailwindcss",
-    "prettier-plugin-classnames",
-    "prettier-plugin-merge"],
-=======
->>>>>>> 70958880
+  plugins: [
+    'prettier-plugin-tailwindcss',
+    'prettier-plugin-classnames',
+    'prettier-plugin-merge',
+  ],
 }