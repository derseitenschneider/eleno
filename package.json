{
  "name": "eleno",
<<<<<<< HEAD
  "version": "1.6.32",
=======
  "version": "1.6.177",
>>>>>>> ee88486a
  "description": "",
  "main": "index.js",
  "scripts": {
    "dev:app": "cd app && npm run dev",
    "build:app": "cd app && npm run build"
  },
  "repository": {
    "type": "git",
    "url": "git+https://github.com/derseitenschneider/eleno.git"
  },
  "author": "Brian Boy",
  "license": "ISC",
  "bugs": {
    "url": "https://github.com/derseitenschneider/eleno/issues"
  },
  "homepage": "https://github.com/derseitenschneider/eleno#readme",
  "dependencies": {
  }
}<|MERGE_RESOLUTION|>--- conflicted
+++ resolved
@@ -1,10 +1,6 @@
 {
   "name": "eleno",
-<<<<<<< HEAD
-  "version": "1.6.32",
-=======
   "version": "1.6.177",
->>>>>>> ee88486a
   "description": "",
   "main": "index.js",
   "scripts": {
