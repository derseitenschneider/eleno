{
  "name": "eleno",
<<<<<<< HEAD
  "version": "1.6.18",
=======
  "version": "1.6.5",
>>>>>>> d8d443a8
  "description": "",
  "main": "index.js",
  "scripts": {
    "update-version": "node ./scripts/update-version.js",
    "dev:app": "cd app && npm run dev",
    "build:app": "cd app && npm run build",
    "prepare": "husky"
  },
  "repository": {
    "type": "git",
    "url": "git+https://github.com/derseitenschneider/eleno.git"
  },
  "author": "Brian Boy",
  "license": "ISC",
  "bugs": {
    "url": "https://github.com/derseitenschneider/eleno/issues"
  },
  "homepage": "https://github.com/derseitenschneider/eleno#readme",
  "dependencies": {
    "parse-version-string": "^1.0.1"
  }
}<|MERGE_RESOLUTION|>--- conflicted
+++ resolved
@@ -1,10 +1,6 @@
 {
   "name": "eleno",
-<<<<<<< HEAD
-  "version": "1.6.18",
-=======
-  "version": "1.6.5",
->>>>>>> d8d443a8
+  "version": "1.6.19",
   "description": "",
   "main": "index.js",
   "scripts": {
