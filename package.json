--- conflicted
+++ resolved
@@ -1,10 +1,6 @@
 {
   "name": "eleno",
-<<<<<<< HEAD
-  "version": "1.6.11",
-=======
-  "version": "1.6.4",
->>>>>>> 81124893
+  "version": "1.6.12",
   "description": "",
   "main": "index.js",
   "scripts": {
