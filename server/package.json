{
  "name": "server",
  "version": "1.0.0",
  "description": "",
  "main": "index.js",
  "type": "module",
  "engines": {
    "node": "18.x"
  },
  "scripts": {
    "start": "node src/server.js",
    "dev": "nodemon src/server.js & npm run scss",
<<<<<<< HEAD
    "scss": "sass --watch src/views/styles/main.scss public/css/main.css",
    "vercel-build": "echo hello",
    "build": "echo 'Hello from build'"
=======
    "scss": "sass --watch src/views/styles/main.scss public/css/main.css"
>>>>>>> ee88486a
  },
  "keywords": [],
  "author": "",
  "license": "ISC",
  "dependencies": {
    "@supabase/supabase-js": "^2.38.4",
    "compression": "^1.7.4",
    "dotenv": "^16.3.1",
    "express": "^4.18.2",
    "morgan": "^1.10.0",
    "nodemon": "^3.0.1",
    "pug": "^3.0.2"
  },
  "devDependencies": {
    "sass": "^1.69.5"
  }
}<|MERGE_RESOLUTION|>--- conflicted
+++ resolved
@@ -10,13 +10,7 @@
   "scripts": {
     "start": "node src/server.js",
     "dev": "nodemon src/server.js & npm run scss",
-<<<<<<< HEAD
-    "scss": "sass --watch src/views/styles/main.scss public/css/main.css",
-    "vercel-build": "echo hello",
-    "build": "echo 'Hello from build'"
-=======
     "scss": "sass --watch src/views/styles/main.scss public/css/main.css"
->>>>>>> ee88486a
   },
   "keywords": [],
   "author": "",
